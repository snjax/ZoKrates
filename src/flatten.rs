--- conflicted
+++ resolved
@@ -421,37 +421,6 @@
                 )
             }
             FunctionCall(ref id, ref param_expressions) => {
-<<<<<<< HEAD
-                // Replace complex expressions with definitions in parameters
-                let mut params_flattened: Vec<Parameter> = Vec::new();
-                for (i, param_expr) in param_expressions.iter().enumerate() {
-                    match param_expr.apply_substitution(&self.substitution) {
-                        Expression::Identifier(ref x) => params_flattened.push(Parameter {
-                            id: x.clone().to_string(),
-                            private: true
-                        }),
-                        _ => {
-                            let expr_subbed = param_expr.apply_substitution(&self.substitution);
-                            let rhs = self.flatten_expression(
-                                functions_flattened,
-                                arguments_flattened,
-                                statements_flattened,
-                                expr_subbed,
-                            );
-                            let intermediate_var =
-                                self.use_variable(&format!("{}_param_{}", &id, i));
-                            statements_flattened
-                                .push(Statement::Definition(intermediate_var.clone(), rhs));
-                            params_flattened.push(Parameter {
-                                id: intermediate_var.clone().to_string(),
-                                private: true
-                            });
-                        }
-                    }
-                }
-
-=======
->>>>>>> a3670d62
                 for funct in functions_flattened {
                     if funct.id == *id && funct.arguments.len() == (*param_expressions).len() {
                         // funct is now the called function
