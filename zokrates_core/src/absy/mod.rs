//! Module containing structs and enums to represent a program.
//!
//! @file absy.rs
//! @author Dennis Kuhnert <dennis.kuhnert@campus.tu-berlin.de>
//! @author Jacob Eberhardt <jacob.eberhardt@tu-berlin.de>
//! @date 2017

pub mod parameter;
pub mod variable;

use types::Signature;
pub use absy::parameter::Parameter;
pub use absy::variable::Variable;

use std::fmt;
use field::Field;
use imports::Import;
use flat_absy::*;

#[derive(Serialize, Deserialize, Clone, PartialEq)]
pub struct Prog<T: Field> {
    /// Functions of the program
    pub functions: Vec<Function<T>>,
    pub imports: Vec<Import>,
    pub imported_functions: Vec<FlatFunction<T>>
}

impl<T: Field> fmt::Display for Prog<T> {
    fn fmt(&self, f: &mut fmt::Formatter) -> fmt::Result {
        let mut res = vec![];
        res.extend(self.imports
                .iter()
                .map(|x| format!("{}", x))
                .collect::<Vec<_>>());
        res.extend(self.imported_functions
                .iter()
                .map(|x| format!("{}", x))
                .collect::<Vec<_>>());
        res.extend(self.functions
                .iter()
                .map(|x| format!("{}", x))
                .collect::<Vec<_>>());
        write!(
            f,
            "{}",
            res.join("\n")
        )
    }
}

impl<T: Field> fmt::Debug for Prog<T> {
    fn fmt(&self, f: &mut fmt::Formatter) -> fmt::Result {
        write!(
            f,
            "program(\n\timports:\n\t\t{}\n\tfunctions:\n\t\t{}{}\n)",
            self.imports
                .iter()
                .map(|x| format!("{:?}", x))
                .collect::<Vec<_>>()
                .join("\n\t\t"),
            self.imported_functions
                .iter()
                .map(|x| format!("{}", x))
                .collect::<Vec<_>>()
                .join("\n\t\t"),
            self.functions
                .iter()
                .map(|x| format!("{:?}", x))
                .collect::<Vec<_>>()
                .join("\n\t\t")
        )
    }
}

#[derive(Serialize, Deserialize, Clone, PartialEq)]
pub struct Function<T: Field> {
    /// Name of the program
    pub id: String,
    /// Arguments of the function
    pub arguments: Vec<Parameter>,
    /// Vector of statements that are executed when running the function
    pub statements: Vec<Statement<T>>,
    /// function signature
    pub signature: Signature,
}

impl<T: Field> fmt::Display for Function<T> {
    fn fmt(&self, f: &mut fmt::Formatter) -> fmt::Result {
        write!(
            f,
            "def {}({}):\n{}",
            self.id,
            self.arguments
                .iter()
                .map(|x| format!("{}", x))
                .collect::<Vec<_>>()
                .join(","),
            self.statements
                .iter()
                .map(|x| format!("\t{}", x))
                .collect::<Vec<_>>()
                .join("\n")
        )
    }
}

impl<T: Field> fmt::Debug for Function<T> {
    fn fmt(&self, f: &mut fmt::Formatter) -> fmt::Result {
        write!(
            f,
            "Function(id: {:?}, arguments: {:?}, ...):\n{}",
            self.id,
            self.arguments,
            self.statements
                .iter()
                .map(|x| format!("\t{:?}", x))
                .collect::<Vec<_>>()
                .join("\n")
        )
    }
}

#[derive(Clone, Serialize, Deserialize, PartialEq)]
pub enum Assignee<T: Field> {
    Identifier(String),
    ArrayElement(Box<Assignee<T>>, Box<Expression<T>>)
}

impl<T: Field> fmt::Debug for Assignee<T> {
    fn fmt(&self, f: &mut fmt::Formatter) -> fmt::Result {
        match *self {
            Assignee::Identifier(ref s) => write!(f, "{}", s),
            Assignee::ArrayElement(ref a, ref e) => write!(f, "{}[{}]", a, e),
        }
    }
}

impl<T: Field> fmt::Display for Assignee<T> {
    fn fmt(&self, f: &mut fmt::Formatter) -> fmt::Result {
        write!(f, "{:?}", self)
    }
}

impl<T: Field> From<Expression<T>> for Assignee<T> {
    fn from(e: Expression<T>) -> Self {
        match e {
            Expression::Select(box Expression::Identifier(id), box e2) => {
                Assignee::ArrayElement(box Assignee::Identifier(id), box e2)
            },
            _ => panic!("only use expression to assignee for elements like foo[bar]")
        }
    }
}

#[derive(Clone, Serialize, Deserialize, PartialEq)]
pub enum Statement<T: Field> {
    Return(ExpressionList<T>),
    Declaration(Variable),
    Definition(Assignee<T>, Expression<T>),
    Condition(Expression<T>, Expression<T>),
    For(Variable, T, T, Vec<Statement<T>>),
    MultipleDefinition(Vec<Assignee<T>>, Expression<T>),
}

impl<T: Field> fmt::Display for Statement<T> {
    fn fmt(&self, f: &mut fmt::Formatter) -> fmt::Result {
        match *self {
            Statement::Return(ref expr) => write!(f, "return {}", expr),
            Statement::Declaration(ref var) => write!(f, "{}", var),
            Statement::Definition(ref lhs, ref rhs) => write!(f, "{} = {}", lhs, rhs),
            Statement::Condition(ref lhs, ref rhs) => write!(f, "{} == {}", lhs, rhs),
            Statement::For(ref var, ref start, ref stop, ref list) => {
                try!(write!(f, "for {} in {}..{} do\n", var, start, stop));
                for l in list {
                    try!(write!(f, "\t\t{}\n", l));
                }
                write!(f, "\tendfor")
            }
            Statement::MultipleDefinition(ref ids, ref rhs) => {
                for (i, id) in ids.iter().enumerate() {
                    try!(write!(f, "{}", id));
                    if i < ids.len() - 1 {
                        try!(write!(f, ", "));
                    }
                }
                write!(f, " = {}", rhs)
            },
        }
    }
}

impl<T: Field> fmt::Debug for Statement<T> {
    fn fmt(&self, f: &mut fmt::Formatter) -> fmt::Result {
        match *self {
            Statement::Return(ref expr) => write!(f, "Return({:?})", expr),
            Statement::Declaration(ref var) => write!(f, "Declaration({:?})", var),
            Statement::Definition(ref lhs, ref rhs) => {
                write!(f, "Definition({:?}, {:?})", lhs, rhs)
            }
            Statement::Condition(ref lhs, ref rhs) => write!(f, "Condition({:?}, {:?})", lhs, rhs),
            Statement::For(ref var, ref start, ref stop, ref list) => {
                try!(write!(f, "for {:?} in {:?}..{:?} do\n", var, start, stop));
                for l in list {
                    try!(write!(f, "\t\t{:?}\n", l));
                }
                write!(f, "\tendfor")
            }
            Statement::MultipleDefinition(ref lhs, ref rhs) => {
                write!(f, "MultipleDefinition({:?}, {:?})", lhs, rhs)
            },
        }
    }
}

#[derive(Clone, PartialEq, Serialize, Deserialize)]
pub enum Expression<T: Field> {
    Number(T),
    Identifier(String),
    Add(Box<Expression<T>>, Box<Expression<T>>),
    Sub(Box<Expression<T>>, Box<Expression<T>>),
    Mult(Box<Expression<T>>, Box<Expression<T>>),
    Div(Box<Expression<T>>, Box<Expression<T>>),
    Pow(Box<Expression<T>>, Box<Expression<T>>),
    IfElse(Box<Expression<T>>, Box<Expression<T>>, Box<Expression<T>>),
    FunctionCall(String, Vec<Expression<T>>),
    Lt(Box<Expression<T>>, Box<Expression<T>>),
    Le(Box<Expression<T>>, Box<Expression<T>>),
    Eq(Box<Expression<T>>, Box<Expression<T>>),
    Ge(Box<Expression<T>>, Box<Expression<T>>),
    Gt(Box<Expression<T>>, Box<Expression<T>>),
<<<<<<< HEAD
    And(Box<Expression<T>>, Box<Expression<T>>),
=======
    AndAnd(Box<Expression<T>>, Box<Expression<T>>),
    InlineArray(Vec<Expression<T>>),
    Select(Box<Expression<T>>, Box<Expression<T>>),
>>>>>>> 25c823de
    Or(Box<Expression<T>>, Box<Expression<T>>),
}

impl<T: Field> fmt::Display for Expression<T> {
    fn fmt(&self, f: &mut fmt::Formatter) -> fmt::Result {
        match *self {
            Expression::Number(ref i) => write!(f, "{}", i),
            Expression::Identifier(ref var) => write!(f, "{}", var),
            Expression::Add(ref lhs, ref rhs) => write!(f, "({} + {})", lhs, rhs),
            Expression::Sub(ref lhs, ref rhs) => write!(f, "({} - {})", lhs, rhs),
            Expression::Mult(ref lhs, ref rhs) => write!(f, "({} * {})", lhs, rhs),
            Expression::Div(ref lhs, ref rhs) => write!(f, "({} / {})", lhs, rhs),
            Expression::Pow(ref lhs, ref rhs) => write!(f, "{}**{}", lhs, rhs),
            Expression::IfElse(ref condition, ref consequent, ref alternative) => write!(
                f,
                "if {} then {} else {} fi",
                condition,
                consequent,
                alternative
            ),
            Expression::FunctionCall(ref i, ref p) => {
                try!(write!(f, "{}(", i,));
                for (i, param) in p.iter().enumerate() {
                    try!(write!(f, "{}", param));
                    if i < p.len() - 1 {
                        try!(write!(f, ", "));
                    }
                }
                write!(f, ")")
            },
            Expression::Lt(ref lhs, ref rhs) => write!(f, "{} < {}", lhs, rhs),
            Expression::Le(ref lhs, ref rhs) => write!(f, "{} <= {}", lhs, rhs),
            Expression::Eq(ref lhs, ref rhs) => write!(f, "{} == {}", lhs, rhs),
            Expression::Ge(ref lhs, ref rhs) => write!(f, "{} >= {}", lhs, rhs),
            Expression::Gt(ref lhs, ref rhs) => write!(f, "{} > {}", lhs, rhs),
<<<<<<< HEAD
            Expression::And(ref lhs, ref rhs) => write!(f, "{} && {}", lhs, rhs),
=======
            Expression::AndAnd(ref lhs, ref rhs) => write!(f, "{} && {}", lhs, rhs),
            Expression::InlineArray(ref exprs) => {
                try!(write!(f, "["));
                for (i, e) in exprs.iter().enumerate() {
                    try!(write!(f, "{}", e));
                    if i < exprs.len() - 1 {
                        try!(write!(f, ", "));
                    }
                }
                write!(f, "]")
            },
            Expression::Select(ref array, ref index) => write!(f, "{}[{}]", array, index),
>>>>>>> 25c823de
            Expression::Or(ref lhs, ref rhs) => write!(f, "{} || {}", lhs, rhs),
        }
    }
}

impl<T: Field> fmt::Debug for Expression<T> {
    fn fmt(&self, f: &mut fmt::Formatter) -> fmt::Result {
        match *self {
            Expression::Number(ref i) => write!(f, "Num({})", i),
            Expression::Identifier(ref var) => write!(f, "Ide({})", var),
            Expression::Add(ref lhs, ref rhs) => write!(f, "Add({:?}, {:?})", lhs, rhs),
            Expression::Sub(ref lhs, ref rhs) => write!(f, "Sub({:?}, {:?})", lhs, rhs),
            Expression::Mult(ref lhs, ref rhs) => write!(f, "Mult({:?}, {:?})", lhs, rhs),
            Expression::Div(ref lhs, ref rhs) => write!(f, "Div({:?}, {:?})", lhs, rhs),
            Expression::Pow(ref lhs, ref rhs) => write!(f, "Pow({:?}, {:?})", lhs, rhs),
            Expression::IfElse(ref condition, ref consequent, ref alternative) => write!(
                f,
                "IfElse({:?}, {:?}, {:?})",
                condition,
                consequent,
                alternative
            ),
            Expression::FunctionCall(ref i, ref p) => {
                try!(write!(f, "FunctionCall({:?}, (", i));
                try!(f.debug_list().entries(p.iter()).finish());
                write!(f, ")")
            },
            Expression::Lt(ref lhs, ref rhs) => write!(f, "{} < {}", lhs, rhs),
            Expression::Le(ref lhs, ref rhs) => write!(f, "{} <= {}", lhs, rhs),
            Expression::Eq(ref lhs, ref rhs) => write!(f, "{} == {}", lhs, rhs),
            Expression::Ge(ref lhs, ref rhs) => write!(f, "{} >= {}", lhs, rhs),
            Expression::Gt(ref lhs, ref rhs) => write!(f, "{} > {}", lhs, rhs),
<<<<<<< HEAD
            Expression::And(ref lhs, ref rhs) => write!(f, "{} && {}", lhs, rhs),
=======
            Expression::AndAnd(ref lhs, ref rhs) => write!(f, "{} && {}", lhs, rhs),
            Expression::InlineArray(ref exprs) => {
                try!(write!(f, "InlineArray(["));
                try!(f.debug_list().entries(exprs.iter()).finish());
                write!(f, "]")
            },
            Expression::Select(ref array, ref index) => write!(f, "{}[{}]", array, index),
>>>>>>> 25c823de
            Expression::Or(ref lhs, ref rhs) => write!(f, "{} || {}", lhs, rhs),
        }
    }
}

#[derive(Clone, PartialEq, Serialize, Deserialize)]
pub struct ExpressionList<T: Field> {
    pub expressions: Vec<Expression<T>>
}

impl<T: Field> ExpressionList<T> {
    pub fn new() -> ExpressionList<T> {
        ExpressionList {
            expressions: vec![]
        }
    }
}

impl<T: Field> fmt::Display for ExpressionList<T> {
    fn fmt(&self, f: &mut fmt::Formatter) -> fmt::Result {
        for (i, param) in self.expressions.iter().enumerate() {
            try!(write!(f, "{}", param));
            if i < self.expressions.len() - 1 {
                try!(write!(f, ", "));
            }
        }
        write!(f, "")
    }
}

impl<T: Field> fmt::Debug for ExpressionList<T> {
    fn fmt(&self, f: &mut fmt::Formatter) -> fmt::Result {
        write!(f, "ExpressionList({:?})", self.expressions)
    }
}<|MERGE_RESOLUTION|>--- conflicted
+++ resolved
@@ -228,13 +228,9 @@
     Eq(Box<Expression<T>>, Box<Expression<T>>),
     Ge(Box<Expression<T>>, Box<Expression<T>>),
     Gt(Box<Expression<T>>, Box<Expression<T>>),
-<<<<<<< HEAD
     And(Box<Expression<T>>, Box<Expression<T>>),
-=======
-    AndAnd(Box<Expression<T>>, Box<Expression<T>>),
     InlineArray(Vec<Expression<T>>),
     Select(Box<Expression<T>>, Box<Expression<T>>),
->>>>>>> 25c823de
     Or(Box<Expression<T>>, Box<Expression<T>>),
 }
 
@@ -270,10 +266,7 @@
             Expression::Eq(ref lhs, ref rhs) => write!(f, "{} == {}", lhs, rhs),
             Expression::Ge(ref lhs, ref rhs) => write!(f, "{} >= {}", lhs, rhs),
             Expression::Gt(ref lhs, ref rhs) => write!(f, "{} > {}", lhs, rhs),
-<<<<<<< HEAD
             Expression::And(ref lhs, ref rhs) => write!(f, "{} && {}", lhs, rhs),
-=======
-            Expression::AndAnd(ref lhs, ref rhs) => write!(f, "{} && {}", lhs, rhs),
             Expression::InlineArray(ref exprs) => {
                 try!(write!(f, "["));
                 for (i, e) in exprs.iter().enumerate() {
@@ -285,7 +278,6 @@
                 write!(f, "]")
             },
             Expression::Select(ref array, ref index) => write!(f, "{}[{}]", array, index),
->>>>>>> 25c823de
             Expression::Or(ref lhs, ref rhs) => write!(f, "{} || {}", lhs, rhs),
         }
     }
@@ -318,17 +310,13 @@
             Expression::Eq(ref lhs, ref rhs) => write!(f, "{} == {}", lhs, rhs),
             Expression::Ge(ref lhs, ref rhs) => write!(f, "{} >= {}", lhs, rhs),
             Expression::Gt(ref lhs, ref rhs) => write!(f, "{} > {}", lhs, rhs),
-<<<<<<< HEAD
             Expression::And(ref lhs, ref rhs) => write!(f, "{} && {}", lhs, rhs),
-=======
-            Expression::AndAnd(ref lhs, ref rhs) => write!(f, "{} && {}", lhs, rhs),
             Expression::InlineArray(ref exprs) => {
                 try!(write!(f, "InlineArray(["));
                 try!(f.debug_list().entries(exprs.iter()).finish());
                 write!(f, "]")
             },
             Expression::Select(ref array, ref index) => write!(f, "{}[{}]", array, index),
->>>>>>> 25c823de
             Expression::Or(ref lhs, ref rhs) => write!(f, "{} || {}", lhs, rhs),
         }
     }
