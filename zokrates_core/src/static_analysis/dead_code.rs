--- conflicted
+++ resolved
@@ -84,25 +84,15 @@
             FieldElementArrayExpression::FunctionCall(size, id, exps) => {
                 let exps: Vec<_> = exps.into_iter().map(|e| self.fold_expression(e)).collect();
 
-<<<<<<< HEAD
                 let signature = Signature::new()
                     .inputs(exps.iter().map(|e| e.get_type()).collect())
                     .outputs(vec![Type::FieldElementArray(size)]);
 
-                self.called.insert(format!("{}_{}", id, signature));
+                self.called
+                    .insert(format!("{}_{}", id, signature.to_slug()));
                 FieldElementArrayExpression::FunctionCall(size, id, exps)
             }
             e => fold_field_array_expression(self, e),
-=======
-		        let signature = Signature::new()
-		            .inputs(exps.iter().map(|e| e.get_type()).collect())
-		            .outputs(vec![Type::FieldElementArray(size)]);
-				
-				self.called.insert(format!("{}_{}", id, signature.to_slug()));
-				FieldElementArrayExpression::FunctionCall(size, id, exps)
-            },
-            e => fold_field_array_expression(self, e)
->>>>>>> 04143f43
         }
     }
 }